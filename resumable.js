--- conflicted
+++ resolved
@@ -213,15 +213,9 @@
       }
       var files = [];
       $h.each(fileList, function(file){
-<<<<<<< HEAD
-        fileName = file.name.split('.');
-        fileType = fileName[fileName.length-1].toLowerCase();
-
-=======
         var fileName = file.name.split('.');
         var fileType = fileName[fileName.length-1].toLowerCase();
-        
->>>>>>> c139ce6a
+
         if (o.fileType.length > 0 && !$h.contains(o.fileType, fileType)) {
           o.fileTypeErrorCallback(file, errorCount++);
           return false;
